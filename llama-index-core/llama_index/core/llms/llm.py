--- conflicted
+++ resolved
@@ -68,16 +68,10 @@
 class ToolSelection(BaseModel):
     """Tool selection."""
 
-<<<<<<< HEAD
-    tool_name: str = Field(description="Tool name to select.")
-    tool_args: List[str] = Field(description="Arguments for the tool")
-    tool_kwargs: Dict[str, Any] = Field(description="Keyword arguments for the tool.")
-=======
     tool_id: str = Field(description="Tool ID to select.")
     tool_name: str = Field(description="Tool name to select.")
     tool_kwargs: Dict[str, Any] = Field(description="Keyword arguments for the tool.")
     # NOTE: no args for now
->>>>>>> 4f658281
 
 
 # NOTE: These two protocols are needed to appease mypy
@@ -292,10 +286,7 @@
 
     # -- Structured outputs --
 
-<<<<<<< HEAD
-=======
     @dispatcher.span
->>>>>>> 4f658281
     def structured_predict(
         self,
         output_cls: BaseModel,
@@ -557,21 +548,7 @@
 
         return stream_tokens
 
-<<<<<<< HEAD
-    # -- Tool Calling --
-
-    def _get_tools_str(self, tools: List[Any]) -> str:
-        tools_str += "\n----\n".join(
-            [tool.metadata.simple_fn_schema_str for tool in tools]
-        )
-
-    def _call_tool(self, tool_selection: ToolSelection, tool: Any) -> Any:
-        """Call tool."""
-        return tool(*tool_selection.tool_args, **tool_selection.tool_kwargs)
-
-=======
     @dispatcher.span
->>>>>>> 4f658281
     def predict_and_call(
         self,
         tools: List["BaseTool"],
@@ -580,8 +557,12 @@
         verbose: bool = False,
         **kwargs: Any,
     ) -> "AgentChatResponse":
-<<<<<<< HEAD
-        """Predict and call the tool."""
+        """Predict and call the tool.
+
+        By default uses a ReAct agent to do tool calling (through text prompting),
+        but function calling LLMs will implement this differently.
+
+        """
         from llama_index.core.agent.react import ReActAgentWorker
         from llama_index.core.agent.types import Task
         from llama_index.core.memory import ChatMemoryBuffer
@@ -597,29 +578,6 @@
         if isinstance(user_msg, ChatMessage):
             user_msg = user_msg.content
 
-=======
-        """Predict and call the tool.
-
-        By default uses a ReAct agent to do tool calling (through text prompting),
-        but function calling LLMs will implement this differently.
-
-        """
-        from llama_index.core.agent.react import ReActAgentWorker
-        from llama_index.core.agent.types import Task
-        from llama_index.core.memory import ChatMemoryBuffer
-
-        worker = ReActAgentWorker(
-            tools,
-            llm=self,
-            callback_manager=self.callback_manager,
-            verbose=verbose,
-            **kwargs,
-        )
-
-        if isinstance(user_msg, ChatMessage):
-            user_msg = user_msg.content
-
->>>>>>> 4f658281
         task = Task(
             input=user_msg,
             memory=ChatMemoryBuffer.from_defaults(chat_history=chat_history),
@@ -642,10 +600,7 @@
 
         return output
 
-<<<<<<< HEAD
-=======
     @dispatcher.span
->>>>>>> 4f658281
     async def apredict_and_call(
         self,
         tools: List["BaseTool"],
