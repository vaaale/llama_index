--- conflicted
+++ resolved
@@ -1,10 +1,6 @@
 """Markdown node parser."""
 import re
-<<<<<<< HEAD
-from typing import Any, List, Optional, Sequence
-=======
-from typing import Dict, List, Optional, Sequence
->>>>>>> 3e02688c
+from typing import Any, Dict, List, Optional, Sequence
 
 from llama_index.callbacks.base import CallbackManager
 from llama_index.callbacks.schema import CBEventType, EventPayload
@@ -117,15 +113,8 @@
         node: BaseNode,
         metadata: dict,
     ) -> TextNode:
-<<<<<<< HEAD
-        """Build node from single text split"""
+        """Build node from single text split."""
         node = build_nodes_from_splits([text_split], node)[0]
-=======
-        """Build node from single text split."""
-        node = build_nodes_from_splits(
-            [text_split], node, self.include_metadata, self.include_prev_next_rel
-        )[0]
->>>>>>> 3e02688c
 
         if self.include_metadata:
             node.metadata = {**node.metadata, **metadata}
