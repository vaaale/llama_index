--- conflicted
+++ resolved
@@ -4,8 +4,7 @@
 from llama_index.async_utils import run_async_tasks
 from llama_index.callbacks.base import CallbackManager
 from llama_index.indices.prompt_helper import PromptHelper
-from llama_index.llm_predictor.base import BaseLLMPredictor
-from llama_index.llms import LLM
+from llama_index.llm_predictor.base import LLMPredictorType
 from llama_index.prompts import BasePromptTemplate
 from llama_index.prompts.default_prompt_selectors import (
     DEFAULT_TEXT_QA_PROMPT_SEL,
@@ -21,8 +20,7 @@
 
     def __init__(
         self,
-        llm: Optional[LLM] = None,
-        llm_predictor: Optional[BaseLLMPredictor] = None,
+        llm: Optional[LLMPredictorType] = None,
         callback_manager: Optional[CallbackManager] = None,
         prompt_helper: Optional[PromptHelper] = None,
         text_qa_template: Optional[BasePromptTemplate] = None,
@@ -34,7 +32,6 @@
     ) -> None:
         super().__init__(
             llm=llm,
-            llm_predictor=llm_predictor,
             callback_manager=callback_manager,
             prompt_helper=prompt_helper,
             service_context=service_context,
@@ -125,19 +122,9 @@
 
         text_chunks = self._prompt_helper.repack(text_qa_template, [text_chunk])
 
-<<<<<<< HEAD
-        predictor = (
-            self._llm_predictor.apredict if use_async else self._llm_predictor.predict
-        )
-=======
         predictor: Callable
         if self._output_cls is None:
-            predictor = (
-                self._service_context.llm.apredict
-                if use_async
-                else self._service_context.llm.predict
-            )
->>>>>>> fee1ae54
+            predictor = self._llm.apredict if use_async else self._llm.predict
 
             return [
                 predictor(
@@ -149,9 +136,9 @@
             ]
         else:
             predictor = (
-                self._service_context.llm.astructured_predict
+                self._llm.astructured_predict
                 if use_async
-                else self._service_context.llm.structured_predict
+                else self._llm.structured_predict
             )
 
             return [
