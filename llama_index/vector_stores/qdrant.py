--- conflicted
+++ resolved
@@ -86,38 +86,6 @@
         )
 
     @classmethod
-<<<<<<< HEAD
-=======
-    def from_params(
-        cls,
-        collection_name: str,
-        url: Optional[str] = None,
-        api_key: Optional[str] = None,
-        client_kwargs: Optional[dict] = None,
-        batch_size: int = 100,
-        **kwargs: Any,
-    ) -> "QdrantVectorStore":
-        """Create a connection to a remote Qdrant vector store from a config."""
-        try:
-            import qdrant_client
-        except ImportError:
-            raise ImportError(import_err_msg)
-
-        client_kwargs = client_kwargs or {}
-        return cls(
-            collection_name=collection_name,
-            client=qdrant_client.QdrantClient(
-                url=url, api_key=api_key, **client_kwargs
-            ),
-            batch_size=batch_size,
-            client_kwargs=client_kwargs,
-            url=url,
-            api_key=api_key,
-            **kwargs,
-        )
-
-    @classmethod
->>>>>>> 82892e9a
     def class_name(cls) -> str:
         return "QdraantVectorStore"
 
